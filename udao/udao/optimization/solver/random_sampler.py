--- conflicted
+++ resolved
@@ -16,13 +16,10 @@
     @dataclass
     class Params:
         n_samples_per_param: int
-<<<<<<< HEAD
         seed: Optional[int] = None
-=======
         "the number of samples per variable"
         seed: Optional[int] = None
         "random seed for generatino of samples"
->>>>>>> dba14513
 
     def __init__(self, params: Params) -> None:
         """
@@ -33,10 +30,7 @@
         self.seed = params.seed
 
     def _process_variable(self, var: Variable) -> np.ndarray:
-<<<<<<< HEAD
-=======
         """Generate samples of a variable"""
->>>>>>> dba14513
         if isinstance(var, FloatVariable):
             return np.random.uniform(var.lower, var.upper, self.n_samples_per_param)
         elif isinstance(var, IntegerVariable):
