from dataclasses import dataclass
from typing import Any, Dict, Optional, Sequence

from .constraint import Constraint
from .objective import Objective
from .variable import Variable


@dataclass
class MOProblem:
    """Multi-objective optimization problem."""

    objectives: Sequence[Objective]
    """List of objectives to optimize"""
    variables: Dict[str, Variable]
    """Dictionary of variables to optimize"""
    constraints: Sequence[Constraint]
    """List of constraints to comply with"""
    input_parameters: Optional[Dict[str, Any]] = None
    """Dictionary of non-decision input parameters"""

    def __repr__(self) -> str:
        return (
            f"MOProblem(objectives={self.objectives}, "
            f"variables={self.variables}, "
            f"constraints={self.constraints}, "
            f"input_parameters={self.input_parameters})"
        )


@dataclass
class SOProblem:
    """Single-objective optimization problem."""

    objective: Objective
    """Objective to optimize"""
    variables: Dict[str, Variable]
    """Dictionary of variables to optimize"""
    constraints: Sequence[Constraint]
<<<<<<< HEAD
    input_parameters: Optional[Dict[str, Any]] = None
    """Dictionary of non-decision input parameters"""

    def __repr__(self) -> str:
        return (
            f"SOProblem(objective={self.objective}, "
            f"variables={self.variables}, "
            f"constraints={self.constraints}, "
            f"input_parameters={self.input_parameters})"
        )
=======
    """List of constraints to comply with"""
    input_parameters: Optional[Dict[str, Any]] = None
    """Dictionary of non-decision input parameters"""
>>>>>>> d1a12780
<|MERGE_RESOLUTION|>--- conflicted
+++ resolved
@@ -37,7 +37,7 @@
     variables: Dict[str, Variable]
     """Dictionary of variables to optimize"""
     constraints: Sequence[Constraint]
-<<<<<<< HEAD
+    """List of constraints to comply with"""
     input_parameters: Optional[Dict[str, Any]] = None
     """Dictionary of non-decision input parameters"""
 
@@ -47,9 +47,4 @@
             f"variables={self.variables}, "
             f"constraints={self.constraints}, "
             f"input_parameters={self.input_parameters})"
-        )
-=======
-    """List of constraints to comply with"""
-    input_parameters: Optional[Dict[str, Any]] = None
-    """Dictionary of non-decision input parameters"""
->>>>>>> d1a12780
+        )