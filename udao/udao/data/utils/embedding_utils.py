import re
<<<<<<< HEAD
from abc import ABC, abstractmethod
=======
>>>>>>> bdad05e8
from collections import defaultdict
from typing import Callable, Dict, List, Optional, Sequence, Tuple

import numpy as np
import pandas as pd
from attr import dataclass
from gensim.corpora import Dictionary
from gensim.models import Doc2Vec, TfidfModel, Word2Vec
from gensim.models.doc2vec import TaggedDocument
from gensim.models.phrases import Phraser, Phrases

from .utils import TrainedFeatureExtractor


@dataclass
class Word2VecParams:
    """
    Parameters to pass to the gensim.Word2Vec model
    (ref: https://radimrehurek.com/gensim/models/word2vec.html)
    """

    min_count: int = 1
    window: int = 3
    vec_size: int = 32
    alpha: float = 0.025
    sample: float = 0.1
    min_alpha: float = 0.0007
    workers: int = 1  # mp.cpu_count() - 1
    seed: int = 42
    epochs: int = 10


@dataclass
class Doc2VecParams(Word2VecParams):
    pass


class BaseEmbedder(ABC):
    @abstractmethod
    def fit_transform(
        self, training_texts: Sequence[str], epochs: Optional[int] = None
    ) -> np.ndarray:
        pass

    @abstractmethod
    def transform(self, texts: Sequence[str]) -> np.ndarray:
        pass


class Word2VecEmbedder(BaseEmbedder):
    """
    A class to embed query plans using Word2Vec.
    The embedding is computed as the average of the word
    embeddings of the words in the query plan.

    To use it:
    - first call fit_transform on a list of training query plans,
    - then call transform on a list of query plans.

    N.B. To ensure reproducibility, several things need to be done:
    - set the seed in the Word2VecParams
    - set the PYTHONHASHSEED
    - set the number of workers to 1
    """

    def __init__(self, w2v_params: Optional[Word2VecParams] = None) -> None:
        """Initialize the Word2VecEmbedder

        Parameters
        ----------
        w2v_params : Word2VecParams
            Parameters to pass to the gensim.Word2Vec model
            (ref: https://radimrehurek.com/gensim/models/word2vec.html)
        """
        if w2v_params is None:
            w2v_params = Word2VecParams()
        self.w2v_params = w2v_params
        self.w2v_model = Word2Vec(
            min_count=w2v_params.min_count,
            window=w2v_params.window,  # 3
            vector_size=w2v_params.vec_size,  # 32
            sample=w2v_params.sample,
            alpha=w2v_params.alpha,  # 0.025
            min_alpha=w2v_params.min_alpha,
            workers=w2v_params.workers,
            seed=w2v_params.seed,
            epochs=w2v_params.epochs,
        )
        self._bigram_model: Optional[Phraser] = None
        self.dictionary = Dictionary()
        self.tfidf_model = TfidfModel(smartirs="ntc")

    def _get_encodings_from_corpus(
        self, bow_corpus: List[List[Tuple[int, int]]]
    ) -> np.ndarray:
        """Compute the encodings from a bow_corpus"""
        return np.array(
            [
                np.mean(
                    [
                        self.w2v_model.wv.get_vector(self.dictionary[wid], norm=True)
                        * freq
                        for wid, freq in wt
                    ],
                    0,
                )
                for wt in self.tfidf_model[bow_corpus]
            ]
        )

    def fit_transform(
        self, training_texts: Sequence[str], epochs: Optional[int] = None
    ) -> np.ndarray:
        """Train the Word2Vec model on the training texts and return the embeddings.

        Parameters
        ----------
        training_texts : Sequence[str]
            list of training texts
        epochs : int, optional
            number of epochs for training the model, by default will use the value
            in the Word2VecParams.

        Returns
        -------
        np.ndarray
            Embeddings of the training plans
        """
        if epochs is None:
            epochs = self.w2v_params.epochs
        training_sentences = [row.split() for row in training_texts]
        phrases = Phrases(training_sentences, min_count=30)  # Extract parameter
        self._bigram_model = Phraser(phrases)
        training_descriptions = self._bigram_model[training_sentences]
        self.w2v_model.build_vocab(training_descriptions)
        self.w2v_model.train(
            training_descriptions,
            total_examples=self.w2v_model.corpus_count,
            epochs=epochs,
            report_delay=1,
        )
        # print(f"get {self.w2v_model.wv.vectors.shape[0]} words from word2vec")
        bow_corpus: List[List[Tuple[int, int]]] = [
            self.dictionary.doc2bow(doc, allow_update=True, return_missing=False)  # type: ignore
            for doc in training_descriptions
        ]
        self.tfidf_model.initialize(bow_corpus)
        # print(f"get {len(self.tfidf.idfs)} words from tfidf")
        return self._get_encodings_from_corpus(bow_corpus=bow_corpus)

    def transform(self, texts: Sequence[str]) -> np.ndarray:
        """Transform a list of query plans into embeddings.

        Parameters
        ----------
        texts : Sequence[str]
            list of texts to transform
        epochs : int, optional
            number of epochs for infering a document's embedding,
            by default will use the value in the Word2VecParams.

        Returns
        -------
        np.ndarray
            Embeddings of the query plans

        Raises
        ------
        ValueError
            If the model has not been trained
        """
        sentences = [row.split() for row in texts]
        if self._bigram_model is None:
            raise ValueError("Must call fit_transform before calling transform")
        descriptions = self._bigram_model[sentences]

        bow_corpus: List[List[Tuple[int, int]]] = [
            self.dictionary.doc2bow(doc, allow_update=False, return_missing=False)  # type: ignore
            for doc in descriptions
        ]

        return self._get_encodings_from_corpus(bow_corpus=bow_corpus)


class Doc2VecEmbedder(BaseEmbedder):
    """A class to embed query plans using Doc2Vec.
    To use it:
    - first call fit_transform on a list of training query plans,
    - then call transform on a list of query plans.

    N.B. To ensure reproducibility, several things need to be done:
    - set the seed in the Doc2VecParams
    - set the PYTHONHASHSEED
    - set the number of workers to 1
    """

    def __init__(self, d2v_params: Optional[Doc2VecParams] = None) -> None:
        """Initialize the Doc2VecEmbedder

        Parameters
        ----------
        d2v_params : Doc2VecParams
            Parameters to pass to the gensim.Doc2Vec model
            (ref: https://radimrehurek.com/gensim/models/doc2vec.html)
        """
        if d2v_params is None:
            d2v_params = Doc2VecParams()
        self.d2v_params = d2v_params
        self.d2v_model = Doc2Vec(
            min_count=d2v_params.min_count,
            window=d2v_params.window,
            vector_size=d2v_params.vec_size,
            sample=d2v_params.sample,
            alpha=d2v_params.alpha,
            min_alpha=d2v_params.min_alpha,
            workers=d2v_params.workers,
            seed=d2v_params.seed,
            epochs=d2v_params.epochs,
        )
        self._is_trained = False

    def _prepare_corpus(self, texts: Sequence[str], /) -> List[TaggedDocument]:
        """Transform strings into a list of TaggedDocument

        a TaggedDocument consists in a list of tokens and a tag
        (here the index of the plan)
        """
        tokens_list = list(map(lambda x: x.split(), texts))
        corpus = [TaggedDocument(d, [i]) for i, d in enumerate(tokens_list)]
        return corpus

    def fit(
        self, training_texts: Sequence[str], /, epochs: Optional[int] = None
    ) -> None:
        """Train the Doc2Vec model on the training plans

        Parameters
        ----------
        training_plans : Sequence[str]
            list of training plans
        epochs : int, optional
            number of epochs for training the model, by default
            will use the value in the Doc2VecParams.

        Returns
        -------
        np.ndarray
            Normalized (L2) embeddings of the training plans
        """
        if epochs is None:
            epochs = self.d2v_params.epochs
        corpus = self._prepare_corpus(training_texts)
        self.d2v_model.build_vocab(corpus)
        self.d2v_model.train(
            corpus, total_examples=self.d2v_model.corpus_count, epochs=epochs
        )
        self._is_trained = True

<<<<<<< HEAD
    def transform(self, texts: Sequence[str]) -> np.ndarray:
=======
    def transform(
        self, texts: Sequence[str], /, epochs: Optional[int] = None
    ) -> np.ndarray:
>>>>>>> bdad05e8
        """Transform a list of query plans into normalized embeddings.

        Parameters
        ----------
        plans : Sequence[str]
            list of query plans
        epochs: int, optional
            number of epochs for infering a document's embedding,
            by default will use the value in the Doc2VecParams.

        Returns
        -------
        np.ndarray
            Normalized (L2) embeddings of the query plans

        Raises
        ------
        ValueError
            If the model has not been trained
        """
        epochs = self.d2v_params.epochs
        if not self._is_trained:
            raise ValueError("Must call fit_transform before calling transform")
        encodings = [
            self.d2v_model.infer_vector(doc.split(), epochs=epochs) for doc in texts
        ]
        norms = np.linalg.norm(encodings, axis=1)
        # normalize the embeddings
        return encodings / norms[..., np.newaxis]

    def fit_transform(
        self, training_texts: Sequence[str], /, epochs: Optional[int] = None
    ) -> np.ndarray:
        self.fit(training_texts, epochs)
<<<<<<< HEAD
        return self.transform(training_texts)
=======
        return self.transform(training_texts, epochs)
>>>>>>> bdad05e8


def remove_statistics(s: str) -> str:
    """Remove statistical information from a query plan
    (in the form of Statistics(...)
    """
    pattern = r"\bStatistics\([^)]+\)"
    # Remove statistical information
    s = re.sub(pattern, "", s)
    return s


def remove_hashes(s: str) -> str:
    """Remove hashes from a query plan, e.g. #1234L"""
    # Replace hashes with a placeholder or remove them
    return re.sub(r"#[0-9]+[L]*", "", s)


def brief_clean(s: str) -> str:
    """Remove special characters from a string and convert to lower case"""
    return re.sub(r"[^0-9A-Za-z\'_.]+", " ", s).lower()


def replace_symbols(s: str) -> str:
    """Replace symbols with tokens"""
    return (
        s.replace(" >= ", " GE ")
        .replace(" <= ", " LE ")
        .replace(" == ", " EQ")
        .replace(" = ", " EQ ")
        .replace(" > ", " GT ")
        .replace(" < ", " LT ")
        .replace(" != ", " NEQ ")
        .replace(" + ", " rADD ")
        .replace(" - ", " rMINUS ")
        .replace(" / ", " rDIV ")
        .replace(" * ", " rMUL ")
    )


def remove_duplicate_spaces(s: str) -> str:
    return " ".join(s.split())


def prepare_operation(operation: str) -> str:
    """Prepare an operation for embedding by keeping only
    relevant semantic information"""
    processings: List[Callable[[str], str]] = [
        remove_statistics,
        remove_hashes,
        replace_symbols,
        brief_clean,
        remove_duplicate_spaces,
    ]
    for processing in processings:
        operation = processing(operation)
    return operation


def extract_operations(
    plan_df: pd.DataFrame, operation_processing: Callable[[str], str] = lambda x: x
) -> Tuple[Dict[int, List[int]], List[str]]:
    """Extract unique operations from a DataFrame of
    query plans and links them to query plans.
    Operations are transformed using prepare_operation
    to remove statistical information and hashes.

    Parameters
    ----------
    plan_df : pd.DataFrame
        DataFrame containing the query plans and their ids.

    operation_processing : Callable[[str], str]
        Function to process the operations, by default no processing will be applied
        and the raw operations will be used.

    Returns
    -------
    Tuple[Dict[int, List[int]], List[str]]
        plan_to_ops: Dict[int, List[int]]
            Links a query plan ID to a list of operation IDs in the operations list
        operations_list: List[str]
            List of unique operations in the dataset
    """
    df = plan_df[["id", "plan"]].copy()

    df["plan"] = df["plan"].apply(
        lambda plan: [operation_processing(op) for op in plan.splitlines()]  # type: ignore
    )
    df = df.explode("plan", ignore_index=True)
    df.rename(columns={"plan": "operation"}, inplace=True)

    # Build a dictionary of unique operations and their IDs
    unique_ops: Dict[str, int] = defaultdict(lambda: len(unique_ops))
    plan_to_ops: Dict[int, List[int]] = defaultdict(list)
    for row in df.itertuples():
        plan_to_ops[row.id].append(unique_ops[row.operation])

    operations_list = list(unique_ops.keys())

<<<<<<< HEAD
    return plan_to_ops, operations_list


class QueryEmbeddingExtractor(TrainedFeatureExtractor):
    """Class to extract embeddings from a DataFrame of query plans."""

    def __init__(
        self,
        embedder: BaseEmbedder,
        op_preprocessing: Callable[[str], str] = prepare_operation,
    ) -> None:
        """Initialize the EmbeddingExtractor

        Parameters
        ----------
        embedder : BaseEmbedder
            Embedder to use to extract the embeddings,
            e.g. an instance of Word2Vecembedder.
        """
        self.embedder = embedder
        self.op_preprocessing = op_preprocessing

    def extract_features(self, df: pd.DataFrame, split: str) -> Dict[str, pd.DataFrame]:
        """Extract embeddings from a DataFrame of query plans.

        Parameters
        ----------
        df : pd.DataFrame
            DataFrame containing the query plans and their ids.
        split : str
            Split of the dataset, either "train", "test" or "validation".
            Will fit the embedder if "train" and transform otherwise.

        Returns
        -------
        pd.DataFrame
            DataFrame containing the embeddings of each operation of the query plans.
        """

        plan_to_operations, operations_list = extract_operations(
            df, self.op_preprocessing
        )
        if split == "train":
            embeddings_list = self.embedder.fit_transform(operations_list)
        else:
            embeddings_list = self.embedder.transform(operations_list)
        emb_series = df["id"].apply(
            lambda idx: [embeddings_list[op_id] for op_id in plan_to_operations[idx]]
        )
        emb_df = emb_series.to_frame("embeddings")
        emb_df["plan_id"] = df["id"]
        emb_df = emb_df.explode("embeddings", ignore_index=True)
        emb_df[[f"emb_{i}" for i in range(32)]] = pd.DataFrame(
            emb_df.embeddings.tolist(),
            index=emb_df.index,
        )

        emb_df = emb_df.drop(columns=["embeddings"])
        emb_df["operation_id"] = emb_df.groupby("plan_id").cumcount()
        emb_df = emb_df.set_index(["plan_id", "operation_id"])
        return {"embeddings": emb_df}
=======
    return plan_to_ops, operations_list
>>>>>>> bdad05e8
<|MERGE_RESOLUTION|>--- conflicted
+++ resolved
@@ -1,8 +1,5 @@
 import re
-<<<<<<< HEAD
 from abc import ABC, abstractmethod
-=======
->>>>>>> bdad05e8
 from collections import defaultdict
 from typing import Callable, Dict, List, Optional, Sequence, Tuple
 
@@ -13,8 +10,7 @@
 from gensim.models import Doc2Vec, TfidfModel, Word2Vec
 from gensim.models.doc2vec import TaggedDocument
 from gensim.models.phrases import Phraser, Phrases
-
-from .utils import TrainedFeatureExtractor
+from udao.data.utils.utils import TrainedFeatureExtractor
 
 
 @dataclass
@@ -261,13 +257,7 @@
         )
         self._is_trained = True
 
-<<<<<<< HEAD
     def transform(self, texts: Sequence[str]) -> np.ndarray:
-=======
-    def transform(
-        self, texts: Sequence[str], /, epochs: Optional[int] = None
-    ) -> np.ndarray:
->>>>>>> bdad05e8
         """Transform a list of query plans into normalized embeddings.
 
         Parameters
@@ -302,11 +292,7 @@
         self, training_texts: Sequence[str], /, epochs: Optional[int] = None
     ) -> np.ndarray:
         self.fit(training_texts, epochs)
-<<<<<<< HEAD
         return self.transform(training_texts)
-=======
-        return self.transform(training_texts, epochs)
->>>>>>> bdad05e8
 
 
 def remove_statistics(s: str) -> str:
@@ -407,7 +393,6 @@
 
     operations_list = list(unique_ops.keys())
 
-<<<<<<< HEAD
     return plan_to_ops, operations_list
 
 
@@ -468,7 +453,4 @@
         emb_df = emb_df.drop(columns=["embeddings"])
         emb_df["operation_id"] = emb_df.groupby("plan_id").cumcount()
         emb_df = emb_df.set_index(["plan_id", "operation_id"])
-        return {"embeddings": emb_df}
-=======
-    return plan_to_ops, operations_list
->>>>>>> bdad05e8
+        return {"embeddings": emb_df}