--- conflicted
+++ resolved
@@ -2,18 +2,13 @@
 import warnings
 from collections import defaultdict
 from dataclasses import dataclass, fields
-<<<<<<< HEAD
 from typing import Any, Dict, List, Optional, Tuple
-=======
-from typing import Dict, List, Optional, Tuple
->>>>>>> bdad05e8
 
 import dgl
 import networkx as nx
 import pandas as pd
 from networkx.algorithms import isomorphism
-
-from .utils import PandasTypes, StaticFeatureExtractor
+from udao.data.utils.utils import PandasTypes, StaticFeatureExtractor
 
 
 def format_size(size: str) -> float:
@@ -308,11 +303,7 @@
     return structure, features
 
 
-<<<<<<< HEAD
 class QueryStructureExtractor(StaticFeatureExtractor):
-=======
-class StructureExtractor:
->>>>>>> bdad05e8
     """
     Extracts the features of the operations in the logical plan,
     and the tree structure of the logical plan.
@@ -324,14 +315,9 @@
         self.feature_types: Dict[
             str, type
         ] = QueryPlanOperationFeatures.get_feature_names_and_types()
-<<<<<<< HEAD
         self.id_template_dict: Dict[str, int] = {}
 
     def _extract_structure_and_features(self, idx: str, query_plan: str) -> Dict:
-=======
-
-    def extract_structure_and_features(self, query_plan: str) -> Dict:
->>>>>>> bdad05e8
         """Extract the features of the operations in the logical plan,
         and the tree structure of the logical plan.
 
@@ -360,7 +346,6 @@
         if tid is None:
             tid = len(self.template_plans) + 1
             self.template_plans[tid] = structure
-<<<<<<< HEAD
         self.id_template_dict[idx] = tid
         return {
             "operation_id": features.operation_ids,
@@ -402,11 +387,4 @@
             "graph_features": expanded_df,
             "template_plans": self.template_plans,
             "key_to_template": self.id_template_dict,
-=======
-
-        return {
-            "template_id": tid,
-            "operation_id": features.operation_ids,
-            **features.features_dict,
->>>>>>> bdad05e8
         }