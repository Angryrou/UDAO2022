import dgl
import numpy as np
import pandas as pd
import pytest
import torch as th

from ...containers import QueryStructureContainer, TabularContainer
from ...iterators import QueryPlanIterator
from ...utils.query_plan import QueryPlanStructure


@pytest.fixture
def sample_iterator() -> QueryPlanIterator:
    """Builds a sample QueryPlanIterator, with 3 graphs from 2 templates."""
    keys = ["a", "b", "c"]
    arrays = [["a", "a", "b", "b", "b", "c", "c"], [0, 1, 0, 1, 2, 0, 1]]
    multi_index = pd.MultiIndex.from_arrays(arrays, names=("plan_id", "operation_id"))

    graph_features = pd.DataFrame(
        data=np.vstack([np.linspace(i, i + 1, 2) for i in range(7)]),
        index=multi_index,
        columns=["rows_count", "size"],
    )
    embeddings_features = pd.DataFrame(
        data=np.vstack([np.linspace(i, i + 1, 10) for i in range(7)]),
        index=multi_index,
        columns=[f"emb_{i}" for i in range(10)],
    )
    key_to_template = {"a": 1, "b": 2, "c": 1}

    template_plans = {
        1: QueryPlanStructure(["node_1", "node_2"], [0], [1]),
        2: QueryPlanStructure(["node_1", "node_2", "node_3"], [0, 1], [1, 2]),
    }
    structure_container = QueryStructureContainer(
        graph_features, template_plans, key_to_template
    )

    df_features = pd.DataFrame.from_dict({"id": ["a", "b", "c"], "feature": [1, 2, 1]})
    df_features.set_index("id", inplace=True)
    features_container = TabularContainer(df_features)
    df_objectives = pd.DataFrame.from_dict(
        {"id": ["a", "b", "c"], "objective": [0, 1, 0]}
    )
    df_objectives.set_index("id", inplace=True)
    objectives_container = TabularContainer(df_objectives)

    return QueryPlanIterator(
        keys,
        features_container,
        objectives_container,
        structure_container,
        op_enc=TabularContainer(embeddings_features),
    )


class TestQueryGraphIterator:
    def test_len(self, sample_iterator: QueryPlanIterator) -> None:
        assert len(sample_iterator) == len(sample_iterator.keys)
        assert len(sample_iterator) == len(
            sample_iterator.query_structure_container.key_to_template
        )

    def test_get_item(self, sample_iterator: QueryPlanIterator) -> None:
        first_sample, objectives = sample_iterator[0]

        expected_graph, expected_meta = sample_iterator._get_graph_and_meta("a")
        for key in first_sample.embedding_input.ndata:
            assert th.equal(
                first_sample.embedding_input.ndata[key],  # type: ignore
                expected_graph.ndata[key],  # type: ignore
            )
        assert th.equal(
            first_sample.feature_input,
            th.tensor(np.concatenate([[1], expected_meta])),
        )
        assert np.equal(objectives, [0])

    def test_get_graph(self, sample_iterator: QueryPlanIterator) -> None:
        graph, meta = sample_iterator._get_graph_and_meta("a")
        assert th.equal(meta, th.tensor([0, 1]))
        assert isinstance(graph, dgl.DGLGraph)
        assert graph.number_of_nodes() == 2
        assert th.equal(
            graph.ndata["cbo"],  # type: ignore
            th.tensor(
                np.array([np.linspace(i, i + 1, 2) for i in range(2)]), dtype=th.float32
            ),
        )
        assert th.equal(
            graph.ndata["op_enc"],  # type: ignore
            th.tensor(
                np.array([np.linspace(i, i + 1, 10) for i in range(2)]),
                dtype=th.float32,
            ),
        )

<<<<<<< HEAD
    def test_iterator_shape(self, sample_iterator: QueryPlanIterator) -> None:
        shape = sample_iterator.get_iterator_shape()
        assert shape.embedding_input_shape == {
            "cbo": 2,
            "op_enc": 10,
        }
        assert shape.feature_input_shape == 3
        assert shape.output_shape == 1
=======
    def test_set_tensor_type(self, sample_iterator: QueryPlanIterator) -> None:
        sample_iterator.set_tensors_dtype(th.float64)
        assert sample_iterator.tensors_dtype == th.float64
        graph, meta = sample_iterator._get_graph_and_meta("a")
        assert graph.ndata["cbo"].dtype == th.float64  # type: ignore
>>>>>>> d295500a
<|MERGE_RESOLUTION|>--- conflicted
+++ resolved
@@ -95,7 +95,6 @@
             ),
         )
 
-<<<<<<< HEAD
     def test_iterator_shape(self, sample_iterator: QueryPlanIterator) -> None:
         shape = sample_iterator.get_iterator_shape()
         assert shape.embedding_input_shape == {
@@ -104,10 +103,9 @@
         }
         assert shape.feature_input_shape == 3
         assert shape.output_shape == 1
-=======
+
     def test_set_tensor_type(self, sample_iterator: QueryPlanIterator) -> None:
         sample_iterator.set_tensors_dtype(th.float64)
         assert sample_iterator.tensors_dtype == th.float64
         graph, meta = sample_iterator._get_graph_and_meta("a")
-        assert graph.ndata["cbo"].dtype == th.float64  # type: ignore
->>>>>>> d295500a
+        assert graph.ndata["cbo"].dtype == th.float64  # type: ignore