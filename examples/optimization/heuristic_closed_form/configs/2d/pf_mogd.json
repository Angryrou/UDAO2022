{
  "moo_algo": "progressive_frontier",
  "solver": "mogd",
  "variables": [
    {
      "name": "v1",
      "type": "FLOAT",
      "min": 0,
      "max": 5,
      "precision": 2
    },
    {
      "name": "v2",
      "type": "FLOAT",
      "min": 0,
      "max": 3,
      "precision": 2
    }
  ],
  "objectives": [
    {
      "name": "obj_1",
      "optimize_trend": "MIN",
      "type": "FLOAT"
    },
    {
      "name": "obj_2",
      "optimize_trend": "MIN",
      "type": "FLOAT"
    }
  ],
  "constraints": [
    {
      "name": "g1",
      "type": "<="
    },
    {
      "name": "g2",
      "type": ">="
    }
  ],
  "additional_params":
    {
      "pf_option": "pf_ap",
<<<<<<< HEAD
      "n_probes": 12,
=======
      "n_probes": 10,
>>>>>>> fdbb761c
      "n_grids": 2,
      "max_iters": 4,
      "jobIds_path": "examples/optimization/heuristic_closed_form/all_job_ids",
      "accurate": true,
      "alpha": 3.0,
      "anchor_option": "2_step",
      "opt_obj_ind": 0,
      "mogd_params":
      {
      "learning_rate": 0.1,
      "weight_decay": 0.1,
      "max_iters": 100,
      "patient": 20,
      "stress": 10,
      "multistart": 1,
      "processes": 1,
      "seed": 0
        }
    }
}<|MERGE_RESOLUTION|>--- conflicted
+++ resolved
@@ -42,11 +42,7 @@
   "additional_params":
     {
       "pf_option": "pf_ap",
-<<<<<<< HEAD
       "n_probes": 12,
-=======
-      "n_probes": 10,
->>>>>>> fdbb761c
       "n_grids": 2,
       "max_iters": 4,
       "jobIds_path": "examples/optimization/heuristic_closed_form/all_job_ids",
